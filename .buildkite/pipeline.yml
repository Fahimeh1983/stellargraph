steps:
  - label: ":python: 3.6"
    command: ".buildkite/script.sh"
    plugins:
      docker#v3.0.1:
        image: "python:3.6"
        environment:
          - PYTHONDONTWRITEBYTECODE=1
          - GIT_BRANCH=$BUILDKITE_BRANCH
          - COVERALLS_REPO_TOKEN
          - BUILDKITE_BUILD_NUMBER
          - BUILDKITE_BRANCH
    agents:
      queue: 't2medium'

  - label: ":python: 3.7.2"
    command: ".buildkite/script.sh"
    plugins:
      docker#v3.0.1:
        image: "python:3.7.2"
        environment:
          - PYTHONDONTWRITEBYTECODE=1
          - GIT_BRANCH=$BUILDKITE_BRANCH
          - COVERALLS_REPO_TOKEN
          - BUILDKITE_BUILD_NUMBER
          - BUILDKITE_BRANCH
          - AWS_LOGS_BUCKET
<<<<<<< HEAD
          - UPLOAD_PYTEST=true
=======
          # for coveralls-python, to send more metadata to coveralls.io
          - BUILDKITE
          - BUILDKITE_PULL_REQUEST
          - BUILDKITE_JOB_ID
>>>>>>> 7a1578dc
    agents:
      queue: 't2medium'

  - label: "style"
    plugins:
      docker#v3.0.1:
        image: "stellargraph/black"
        command: ["--check", "stellargraph", "tests"]
        environment:
          - PYTHONDONTWRITEBYTECODE=1

  - wait: ~
    continue_on_failure: true

  - label: ":console: push logs"
    command: .buildkite/pushlogs.sh "#build-bots"<|MERGE_RESOLUTION|>--- conflicted
+++ resolved
@@ -10,6 +10,10 @@
           - COVERALLS_REPO_TOKEN
           - BUILDKITE_BUILD_NUMBER
           - BUILDKITE_BRANCH
+          # for coveralls-python, to send more metadata to coveralls.io
+          - BUILDKITE
+          - BUILDKITE_PULL_REQUEST
+          - BUILDKITE_JOB_ID
     agents:
       queue: 't2medium'
 
@@ -25,14 +29,7 @@
           - BUILDKITE_BUILD_NUMBER
           - BUILDKITE_BRANCH
           - AWS_LOGS_BUCKET
-<<<<<<< HEAD
           - UPLOAD_PYTEST=true
-=======
-          # for coveralls-python, to send more metadata to coveralls.io
-          - BUILDKITE
-          - BUILDKITE_PULL_REQUEST
-          - BUILDKITE_JOB_ID
->>>>>>> 7a1578dc
     agents:
       queue: 't2medium'
 
