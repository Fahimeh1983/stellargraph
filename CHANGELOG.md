# Change Log

<<<<<<< HEAD
=======
## [0.8.0](https://github.com/stellargraph/stellargraph/tree/v0.8.0)

[Full Changelog](https://github.com/stellargraph/stellargraph/compare/v0.7.1...HEAD)

**New algorithms:**
- Directed GraphSAGE algorithm (a generalisation of GraphSAGE to directed graphs) + demo [\#479](https://github.com/stellargraph/stellargraph/pull/479)
- Attri2vec algorithm + demo [\#470](https://github.com/stellargraph/stellargraph/pull/470) [\#455](https://github.com/stellargraph/stellargraph/issues/455)
- PPNP and APPNP algorithms + demos [\#485](https://github.com/stellargraph/stellargraph/pull/485)
- GAT saliency maps for interpreting node classification with Graph Attention Networks + demo [\#435](https://github.com/stellargraph/stellargraph/pull/435)

**Implemented enhancements:** 
- New demo of node classification on Twitter hateful users [\430](https://github.com/stellargraph/stellargraph/pull/430)
- New demo of graph saliency on Twitter hateful users [\#448](https://github.com/stellargraph/stellargraph/pull/448)
- Added Directed SampledBFS walks on directed graphs [\#464](https://github.com/stellargraph/stellargraph/issues/464)
- Unified API of GCN, GAT, GraphSAGE, and HinSAGE classses by adding `build()` method to GCN and GAT classes [\#439](https://github.com/stellargraph/stellargraph/issues/439)
- Added `activations` argument to GraphSAGE and HinSAGE classes [\#381](https://github.com/stellargraph/stellargraph/issues/381)
- Unified activations for GraphSAGE, HinSAGE, GCN and GAT [\#493](https://github.com/stellargraph/stellargraph/pull/493) [\#381](https://github.com/stellargraph/stellargraph/issues/381)
- Added optional regularisation on the weights for GCN, GraphSage, and HinSage [\#172](https://github.com/stellargraph/stellargraph/issues/172) [\#469](https://github.com/stellargraph/stellargraph/issues/469)
- Unified regularisation of GraphSAGE, HinSAGE, GCN and GAT [\#494](https://github.com/stellargraph/stellargraph/pull/494) ([geoffj-d61](https://github.com/geoffj-d61))
- Unsupervised GraphSage speed up via multithreading [\#474](https://github.com/stellargraph/stellargraph/issues/474) [\#477](https://github.com/stellargraph/stellargraph/pull/477)
- Support of sparse generators in the GCN saliency map implementation. [\#432](https://github.com/stellargraph/stellargraph/issues/432)

**Refactoring:**
- Refactored Ensemble class into Ensemble and BaggingEnsemble. The former implements naive ensembles and the latter bagging ensembles. [\#459](https://github.com/stellargraph/stellargraph/pull/459)
- Changed from using `keras` to use `tensorflow.keras` [\#471](https://github.com/stellargraph/stellargraph/pull/471)
- Removed `flatten_output` arguments for all models [\#447](https://github.com/stellargraph/stellargraph/pull/447)

**Fixed bugs:**
- Updated Yelp example to support new dataset version [\#442](https://github.com/stellargraph/stellargraph/pull/442)
- Fixed bug where some nodes and edges did not get a default type [\#451](https://github.com/stellargraph/stellargraph/pull/451)
- Inconsistency in `Ensemble.fit_generator()` argument [\#461](https://github.com/stellargraph/stellargraph/issues/461)
- Fixed source--target node designations for code using Cora dataset [\#444](https://github.com/stellargraph/stellargraph/issues/444)
- IndexError: index 1 is out of bounds for axis 1 with size 1 in: demos/node-classification/hinsage [\#434](https://github.com/stellargraph/stellargraph/issues/434)
- GraphSAGE and GAT/GCN predictions have different shapes [\#425](https://github.com/stellargraph/stellargraph/issues/425)


>>>>>>> 3d216bc7
## [0.7.3](https://github.com/stellargraph/stellargraph/tree/v0.7.3)
Limited NetworkX version to <2.4 and Tensorflow version to <1.15 in requirements, to avoid errors due to API changes
in the recent versions of NetworkX and Tensorflow.

## [0.7.2](https://github.com/stellargraph/stellargraph/tree/v0.7.2)

Limited Keras version to <2.2.5 and Tensorflow version to <2.0 in requirements, 
to avoid errors due to API changes in the recent versions of Keras and Tensorflow.


## [0.7.1](https://github.com/stellargraph/stellargraph/tree/v0.7.1)

[Full Changelog](https://github.com/stellargraph/stellargraph/compare/v0.7.0...v0.7.1)

**Fixed bugs:**
- Removed igraph and mplleaflet from `demos` requirements in `setup.py`. Python-igraph doesn't install on many systems and is only required for the clustering notebook. See the `README.md` in that directory for requirements and installation directions.
- Updated GCN interpretability notebook to work with new FullBatchGenerator API [\#429](https://github.com/stellargraph/stellargraph/pull/429)


## [0.7.0](https://github.com/stellargraph/stellargraph/tree/v0.7.0)

[Full Changelog](https://github.com/stellargraph/stellargraph/compare/v0.6.1...v0.7.0)

**Implemented enhancements:**
- SGC Implementation [\#361](https://github.com/stellargraph/stellargraph/pull/361) ([PantelisElinas](https://github.com/PantelisElinas))
- Updated to support Python 3.7 [\#348](https://github.com/stellargraph/stellargraph/pull/348)
- FullBatchNodeGenerator now supports a simpler interface to apply different adjacency matrix pre-processing options [\#405](https://github.com/stellargraph/stellargraph/pull/405)
- Full-batch models (GCN, GAT, and SGC) now return predictions for only those nodes provided to the generator in the same order [\#417](https://github.com/stellargraph/stellargraph/pull/417)
- GAT now supports using a sparse adjacency matrix making execution faster [\#420](https://github.com/stellargraph/stellargraph/pull/420)
- Added interpretability of GCN models and a demo of finding important edges for a node prediction [\#383](https://github.com/stellargraph/stellargraph/pull/383)
- Added a demo showing inductive classification with the PubMed dataset [\#372](https://github.com/stellargraph/stellargraph/pull/372)


**Refactoring:**
- Added build\(\) method for GraphSAGE and HinSAGE model classes [\#385](https://github.com/stellargraph/stellargraph/pull/385)
This replaces the node_model\(\) and link_model\(\) methods, which will be deprecated in future versions (deprecation warnings added).
- Changed the `FullBatchNodeGenerator` to accept simpler `method` and `transform` arguments [\#405](https://github.com/stellargraph/stellargraph/pull/405)


**Fixed bugs:**
- Removed label from features for pubmed dataset. [\#362](https://github.com/stellargraph/stellargraph/pull/362)
- Python igraph requirement fixed [\#392](https://github.com/stellargraph/stellargraph/pull/392)
- Simplified random walks to not require passing a graph [\#408](https://github.com/stellargraph/stellargraph/pull/408)


## [0.6.1](https://github.com/stellargraph/stellargraph/tree/v0.6.1) (1 Apr 2019)

**Fixed bugs:**
- a bug in passing graph adjacency matrix to the optional `func_opt` function in `FullBatchNodeGenerator` class
- a bug in `demos/node-classification/gcn/gcn-cora-example.py:144`: incorrect argument was used to pass
the optional function to the generator for GCN

**Enhancements:**
- separate treatment of `gcn` and `gat` models in `demos/ensembles/ensemble-node-classification-example.ipynb` 

## [0.6.0](https://github.com/stellargraph/stellargraph/tree/v0.6.0) (14 Mar 2019)

**Implemented new features and enhancements:**
- Graph Attention (GAT) layer and model (stack of GAT layers), with demos [\#216](https://github.com/stellargraph/stellargraph/issues/216), 
[\#315](https://github.com/stellargraph/stellargraph/pull/315)
- Unsupervised GraphSAGE [\#331](https://github.com/stellargraph/stellargraph/pull/331) with a demo [\#335](https://github.com/stellargraph/stellargraph/pull/335)
- Model Ensembles [\#343](https://github.com/stellargraph/stellargraph/pull/343)
- Community detection based on unsupervised graph representation learning [\#354](https://github.com/stellargraph/stellargraph/pull/354)
- Saliency maps and integrated gradients for model interpretability [\#345](https://github.com/stellargraph/stellargraph/pull/345)
- Shuffling of head nodes/edges in node and link generators at each epoch [\#298](https://github.com/stellargraph/stellargraph/issues/298)

**Fixed bugs:**
- a bug where seed was not passed to sampler in `GraphSAGELinkGenerator` constructor [\#337](https://github.com/stellargraph/stellargraph/pull/337)
- UniformRandomMetaPathWalk doesn't update the current node neighbors [\#340](https://github.com/stellargraph/stellargraph/issues/340)
- seed value for link mapper [\#336](https://github.com/stellargraph/stellargraph/issues/336)

## [0.5.0](https://github.com/stellargraph/stellargraph/tree/v0.5.0) (11 Feb 2019)

**Implemented new features and enhancements:**

- Added model calibration [\#326](https://github.com/stellargraph/stellargraph/pull/326)
- Added `GraphConvolution` layer, `GCN` class for a stack of `GraphConvolution` layers,
  and `FullBatchNodeGenerator` class for feeding data into `GCN` models [\#318](https://github.com/stellargraph/stellargraph/pull/318)
- Added GraphSAGE attention aggregator [\#317](https://github.com/stellargraph/stellargraph/pull/317)
- Added GraphSAGE MaxPoolAggregator and MeanPoolAggregator [\#278](https://github.com/stellargraph/stellargraph/pull/278)
- Added shuffle option to all `flow` methods for GraphSAGE and HinSAGE generators [\#328](https://github.com/stellargraph/stellargraph/pull/328)
- GraphSAGE and HinSAGE: ensure that a MLP can be created by using zero samples [\#301](https://github.com/stellargraph/stellargraph/issues/301)
- Handle isolated nodes in GraphSAGE [\#294](https://github.com/stellargraph/stellargraph/issues/294)
- Ensure isolated nodes are handled correctly by GraphSAGENodeMapper and GraphSAGELinkMapper [\#182](https://github.com/stellargraph/stellargraph/issues/182)
- EdgeSplitter: introduce a switch for keeping the reduced graph connected [\#285](https://github.com/stellargraph/stellargraph/issues/285)
- Node2vec for weighted graphs [\#241](https://github.com/stellargraph/stellargraph/issues/241)
- Fix edge types in demos [\#237](https://github.com/stellargraph/stellargraph/issues/237)
- Add docstrings to StellarGraphBase class [\#175](https://github.com/stellargraph/stellargraph/issues/175)
- Make L2-normalisation of the final embeddings in GraphSAGE and HinSAGE optional [\#115](https://github.com/stellargraph/stellargraph/issues/115)
- Check/change the GraphSAGE mapper's behaviour for isolated nodes [\#100](https://github.com/stellargraph/stellargraph/issues/100)
- Added GraphSAGE node embedding extraction and visualisation [\#290](https://github.com/stellargraph/stellargraph/pull/290)

**Fixed bugs:**

- Fixed the bug in running demos when no options given [\#271](https://github.com/stellargraph/stellargraph/issues/271)
- Fixed the bug in LinkSequence that threw an error when no link targets were given [\#273](https://github.com/stellargraph/stellargraph/pull/273)

**Refactoring:**
- Refactored link inference classes to use `edge_embedding_method` instead of `edge_feature_method` [\#327](https://github.com/stellargraph/stellargraph/pull/327)<|MERGE_RESOLUTION|>--- conflicted
+++ resolved
@@ -1,7 +1,5 @@
 # Change Log
 
-<<<<<<< HEAD
-=======
 ## [0.8.0](https://github.com/stellargraph/stellargraph/tree/v0.8.0)
 
 [Full Changelog](https://github.com/stellargraph/stellargraph/compare/v0.7.1...HEAD)
@@ -38,13 +36,11 @@
 - GraphSAGE and GAT/GCN predictions have different shapes [\#425](https://github.com/stellargraph/stellargraph/issues/425)
 
 
->>>>>>> 3d216bc7
 ## [0.7.3](https://github.com/stellargraph/stellargraph/tree/v0.7.3)
 Limited NetworkX version to <2.4 and Tensorflow version to <1.15 in requirements, to avoid errors due to API changes
 in the recent versions of NetworkX and Tensorflow.
 
 ## [0.7.2](https://github.com/stellargraph/stellargraph/tree/v0.7.2)
-
 Limited Keras version to <2.2.5 and Tensorflow version to <2.0 in requirements, 
 to avoid errors due to API changes in the recent versions of Keras and Tensorflow.
 
@@ -56,7 +52,6 @@
 **Fixed bugs:**
 - Removed igraph and mplleaflet from `demos` requirements in `setup.py`. Python-igraph doesn't install on many systems and is only required for the clustering notebook. See the `README.md` in that directory for requirements and installation directions.
 - Updated GCN interpretability notebook to work with new FullBatchGenerator API [\#429](https://github.com/stellargraph/stellargraph/pull/429)
-
 
 ## [0.7.0](https://github.com/stellargraph/stellargraph/tree/v0.7.0)
 
