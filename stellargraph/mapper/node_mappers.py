--- conflicted
+++ resolved
@@ -491,13 +491,9 @@
             in Keras methods `fit_generator`, `evaluate_generator`,
             and `predict_generator`.
         """
-
-<<<<<<< HEAD
         return NodeSequence(
             self, node_targets.index, node_targets.values, shuffle=shuffle
         )
-=======
-        return NodeSequence(self, node_targets.index, node_targets.values)
 
 
 class FullBatchNodeSequence(Sequence):
@@ -617,5 +613,4 @@
         else:
             y = None
 
-        return FullBatchNodeSequence(self.features, self.Aadj, y, node_mask)
->>>>>>> 70400d91
+        return FullBatchNodeSequence(self.features, self.Aadj, y, node_mask)